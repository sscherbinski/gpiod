--- conflicted
+++ resolved
@@ -108,36 +108,31 @@
 		offset     uint32
 		err        error
 	}{
-<<<<<<< HEAD
-		{"as is",
-			0,
-			0,
-			uapi.EventRequestBothEdges,
-			2,
-			nil},
-		{"activeLow",
-=======
+		{"as-is",
+			0,
+			0,
+			uapi.EventRequestBothEdges,
+			2,
+			nil},
 		{"atv-lo",
->>>>>>> f1278a08
 			1,
 			uapi.HandleRequestActiveLow,
 			uapi.EventRequestBothEdges,
 			2,
 			nil},
-<<<<<<< HEAD
 		{"input",
 			0,
 			uapi.HandleRequestInput,
 			uapi.EventRequestBothEdges,
 			2,
 			nil},
-		{"input pull up",
+		{"input pull-up",
 			0,
 			uapi.HandleRequestInput | uapi.HandleRequestPullUp,
 			uapi.EventRequestBothEdges,
 			2,
 			nil},
-		{"input pull down",
+		{"input pull-down",
 			0,
 			uapi.HandleRequestInput | uapi.HandleRequestPullDown,
 			uapi.EventRequestBothEdges,
@@ -146,17 +141,6 @@
 		{"input bias disable",
 			0,
 			uapi.HandleRequestInput | uapi.HandleRequestBiasDisable,
-=======
-		{"as-is",
-			0,
-			0,
-			uapi.EventRequestBothEdges,
-			2,
-			nil},
-		{"input",
-			0,
-			uapi.HandleRequestInput,
->>>>>>> f1278a08
 			uapi.EventRequestBothEdges,
 			2,
 			nil},
@@ -185,46 +169,37 @@
 			uapi.EventRequestBothEdges,
 			2,
 			unix.EINVAL},
-<<<<<<< HEAD
-		{"as is drain",
-=======
 		{"as-is drain",
->>>>>>> f1278a08
 			0,
 			uapi.HandleRequestOpenDrain,
 			uapi.EventRequestBothEdges,
 			2,
 			unix.EINVAL},
-<<<<<<< HEAD
-		{"as is source",
-=======
 		{"as-is source",
->>>>>>> f1278a08
 			0,
 			uapi.HandleRequestOpenSource,
 			uapi.EventRequestBothEdges,
 			2,
 			unix.EINVAL},
-<<<<<<< HEAD
-		{"as is pull up",
+		{"as-is pull-up",
 			0,
 			uapi.HandleRequestPullUp,
 			uapi.EventRequestBothEdges,
 			2,
 			unix.EINVAL},
-		{"as is pull down",
+		{"as-is pull-down",
 			0,
 			uapi.HandleRequestPullDown,
 			uapi.EventRequestBothEdges,
 			2,
 			unix.EINVAL},
-		{"as is bias disable",
+		{"as-is bias disable",
 			0,
 			uapi.HandleRequestBiasDisable,
 			uapi.EventRequestBothEdges,
 			2,
 			unix.EINVAL},
-		{"bias disable and pull up",
+		{"bias disable and pull-up",
 			0,
 			uapi.HandleRequestInput |
 				uapi.HandleRequestBiasDisable |
@@ -232,7 +207,7 @@
 			uapi.EventRequestBothEdges,
 			2,
 			unix.EINVAL},
-		{"bias disable and pull down",
+		{"bias disable and pull-down",
 			0,
 			uapi.HandleRequestInput |
 				uapi.HandleRequestBiasDisable |
@@ -240,7 +215,7 @@
 			uapi.EventRequestBothEdges,
 			2,
 			unix.EINVAL},
-		{"pull up and pull down",
+		{"pull-up and pull-down",
 			0,
 			uapi.HandleRequestInput |
 				uapi.HandleRequestPullUp |
@@ -248,8 +223,6 @@
 			uapi.EventRequestBothEdges,
 			2,
 			unix.EINVAL},
-=======
->>>>>>> f1278a08
 	}
 	for _, p := range patterns {
 		c, err := mock.Chip(p.cnum)
@@ -297,32 +270,27 @@
 		offsets    []uint32
 		err        error
 	}{
-<<<<<<< HEAD
-		{"as is",
-			0,
-			0,
-			[]uint32{2},
-			nil},
-		{"activeLow",
-=======
+		{"as-is",
+			0,
+			0,
+			[]uint32{2},
+			nil},
 		{"atv-lo",
->>>>>>> f1278a08
 			1,
 			uapi.HandleRequestActiveLow,
 			[]uint32{2},
 			nil},
-<<<<<<< HEAD
 		{"input",
 			0,
 			uapi.HandleRequestInput,
 			[]uint32{2},
 			nil},
-		{"input pull up",
+		{"input pull-up",
 			0,
 			uapi.HandleRequestInput | uapi.HandleRequestPullUp,
 			[]uint32{2},
 			nil},
-		{"input pull down",
+		{"input pull-down",
 			0,
 			uapi.HandleRequestInput | uapi.HandleRequestPullDown,
 			[]uint32{3},
@@ -332,24 +300,11 @@
 			uapi.HandleRequestInput | uapi.HandleRequestBiasDisable,
 			[]uint32{3},
 			nil},
-		{"output", 0, uapi.HandleRequestOutput, []uint32{2}, nil},
-=======
-		{"as-is",
-			0,
-			0,
-			[]uint32{2},
-			nil},
-		{"input",
-			0,
-			uapi.HandleRequestInput,
-			[]uint32{2},
-			nil},
 		{"output",
 			0,
 			uapi.HandleRequestOutput,
 			[]uint32{2},
 			nil},
->>>>>>> f1278a08
 		{"output drain",
 			0,
 			uapi.HandleRequestOutput | uapi.HandleRequestOpenDrain,
@@ -360,13 +315,12 @@
 			uapi.HandleRequestOutput | uapi.HandleRequestOpenSource,
 			[]uint32{3},
 			nil},
-<<<<<<< HEAD
-		{"output pull up",
+		{"output pull-up",
 			0,
 			uapi.HandleRequestOutput | uapi.HandleRequestPullUp,
 			[]uint32{1},
 			nil},
-		{"output pull down",
+		{"output pull-down",
 			0,
 			uapi.HandleRequestOutput | uapi.HandleRequestPullDown,
 			[]uint32{2},
@@ -376,8 +330,6 @@
 			uapi.HandleRequestOutput | uapi.HandleRequestBiasDisable,
 			[]uint32{2},
 			nil},
-=======
->>>>>>> f1278a08
 		// expected errors
 		{"both io",
 			0,
@@ -404,25 +356,16 @@
 			uapi.HandleRequestInput | uapi.HandleRequestOpenSource,
 			[]uint32{2},
 			unix.EINVAL},
-<<<<<<< HEAD
-		{"as is drain",
-=======
 		{"as-is drain",
->>>>>>> f1278a08
 			0,
 			uapi.HandleRequestOpenDrain,
 			[]uint32{2},
 			unix.EINVAL},
-<<<<<<< HEAD
-		{"as is source",
-=======
 		{"as-is source",
->>>>>>> f1278a08
 			0,
 			uapi.HandleRequestOpenSource,
 			[]uint32{1},
 			unix.EINVAL},
-<<<<<<< HEAD
 		{"drain source",
 			0,
 			uapi.HandleRequestOutput |
@@ -430,44 +373,42 @@
 				uapi.HandleRequestOpenSource,
 			[]uint32{2},
 			unix.EINVAL},
-		{"as is pull up",
+		{"as-is pull-up",
 			0,
 			uapi.HandleRequestPullUp,
 			[]uint32{1},
 			unix.EINVAL},
-		{"as is pull down",
+		{"as-is pull-down",
 			0,
 			uapi.HandleRequestPullDown,
 			[]uint32{2},
 			unix.EINVAL},
-		{"as is bias disable",
+		{"as-is bias disable",
 			0,
 			uapi.HandleRequestBiasDisable,
 			[]uint32{2},
 			unix.EINVAL},
-		{"bias disable and pull up",
+		{"bias disable and pull-up",
 			0,
 			uapi.HandleRequestInput |
 				uapi.HandleRequestBiasDisable |
 				uapi.HandleRequestPullUp,
 			[]uint32{2},
 			unix.EINVAL},
-		{"bias disable and pull down",
+		{"bias disable and pull-down",
 			0,
 			uapi.HandleRequestInput |
 				uapi.HandleRequestBiasDisable |
 				uapi.HandleRequestPullDown,
 			[]uint32{2},
 			unix.EINVAL},
-		{"pull up and pull down",
+		{"pull-up and pull-down",
 			0,
 			uapi.HandleRequestInput |
 				uapi.HandleRequestPullUp |
 				uapi.HandleRequestPullDown,
 			[]uint32{2},
 			unix.EINVAL},
-=======
->>>>>>> f1278a08
 	}
 	for _, p := range patterns {
 		c, err := mock.Chip(p.cnum)
@@ -518,41 +459,25 @@
 		offsets    []uint32
 		val        []uint8
 	}{
-<<<<<<< HEAD
-		{"activeLow lo",
-=======
 		{"as-is atv-lo lo",
->>>>>>> f1278a08
 			1,
 			uapi.HandleRequestActiveLow,
 			0,
 			[]uint32{2},
 			[]uint8{0}},
-<<<<<<< HEAD
-		{"activeLow hi",
-=======
 		{"as-is atv-lo hi",
->>>>>>> f1278a08
 			1,
 			uapi.HandleRequestActiveLow,
 			0,
 			[]uint32{2},
 			[]uint8{1}},
-<<<<<<< HEAD
-		{"as is lo",
-=======
 		{"as-is lo",
->>>>>>> f1278a08
 			0,
 			0,
 			0,
 			[]uint32{2},
 			[]uint8{0}},
-<<<<<<< HEAD
-		{"as is hi",
-=======
 		{"as-is hi",
->>>>>>> f1278a08
 			0,
 			0,
 			0,
@@ -666,11 +591,7 @@
 			0,
 			[]uint32{3, 2, 1, 0, 4, 5, 6, 7},
 			[]uint8{1, 1, 0, 1, 1, 1, 0, 1}},
-<<<<<<< HEAD
-		{"activeLow 8b",
-=======
 		{"atv-lo 8b",
->>>>>>> f1278a08
 			1,
 			uapi.HandleRequestInput | uapi.HandleRequestActiveLow,
 			0,
@@ -748,41 +669,30 @@
 		val        []uint8
 		err        error
 	}{
-<<<<<<< HEAD
-		{"activeLow lo",
-=======
 		{"output atv-lo lo",
->>>>>>> f1278a08
 			1,
 			uapi.HandleRequestActiveLow | uapi.HandleRequestOutput,
 			[]uint32{2},
 			[]uint8{0},
 			nil},
-<<<<<<< HEAD
-		{"activeLow hi",
-=======
 		{"output atv-lo hi",
->>>>>>> f1278a08
 			1,
 			uapi.HandleRequestActiveLow | uapi.HandleRequestOutput,
 			[]uint32{2},
 			[]uint8{1},
 			nil},
-<<<<<<< HEAD
-		{"as is lo",
+		{"as-is lo",
 			0,
 			uapi.HandleRequestOutput,
 			[]uint32{2},
 			[]uint8{0},
 			nil},
-		{"as is hi",
+		{"as-is hi",
 			0,
 			uapi.HandleRequestOutput,
 			[]uint32{1},
 			[]uint8{1},
 			nil},
-=======
->>>>>>> f1278a08
 		{"output lo",
 			0,
 			uapi.HandleRequestOutput,
@@ -843,11 +753,7 @@
 			[]uint32{3, 2, 1, 0, 4, 5, 6, 7},
 			[]uint8{1, 1, 0, 1, 1, 1, 0, 1},
 			nil},
-<<<<<<< HEAD
-		{"activeLow 8b",
-=======
 		{"atv-lo 8b",
->>>>>>> f1278a08
 			1,
 			uapi.HandleRequestOutput | uapi.HandleRequestActiveLow,
 			[]uint32{3, 2, 1, 0, 4, 5, 6, 7},
